--- conflicted
+++ resolved
@@ -38,25 +38,19 @@
     "@aws-cdk/cdk-build-tools": "0.0.0",
     "@aws-cdk/pkglint": "0.0.0",
     "@types/jest": "^26.0.24",
-<<<<<<< HEAD
     "aws-cdk-migration": "0.0.0",
-    "constructs": "^3.3.69",
+    "constructs": "^10.0.0",
     "jest": "^26.6.3",
-=======
-    "cdk-build-tools": "0.0.0",
-    "constructs": "^10.0.0",
-    "aws-cdk-lib": "0.0.0",
-    "jest": "26.6.3",
-    "pkglint": "0.0.0",
-    "@aws-cdk/assert-internal": "0.0.0",
->>>>>>> de5bf5d5
     "ts-jest": "^26.5.6"
   },
   "dependencies": {
-    "@aws-cdk/cloudformation-diff": "0.0.0"
+    "@aws-cdk/cloudformation-diff": "0.0.0",
+    "@aws-cdk/core": "0.0.0",
+    "@aws-cdk/cx-api": "0.0.0",
+    "constructs": "^10.0.0"
   },
   "peerDependencies": {
-    "aws-cdk-lib": "^0.0.0",
+    "@aws-cdk/core": "0.0.0",
     "constructs": "^10.0.0",
     "jest": ">=26.6.3"
   },
