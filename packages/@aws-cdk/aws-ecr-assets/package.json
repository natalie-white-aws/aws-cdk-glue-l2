--- conflicted
+++ resolved
@@ -91,13 +91,8 @@
     "@aws-cdk/aws-s3": "0.0.0",
     "@aws-cdk/core": "0.0.0",
     "@aws-cdk/cx-api": "0.0.0",
-<<<<<<< HEAD
-    "constructs": "^3.3.69",
     "minimatch": "^3.0.5"
-=======
-    "constructs": "^10.0.0",
-    "minimatch": "^3.0.4"
->>>>>>> 3d4d576a
+    "constructs": "^10.0.0"
   },
   "homepage": "https://github.com/aws/aws-cdk",
   "peerDependencies": {
