--- conflicted
+++ resolved
@@ -40,10 +40,6 @@
     "node": ">= 8.10.0"
   },
   "publishConfig": {
-<<<<<<< HEAD
-    "tag": "latest-1"
-=======
     "tag": "latest"
->>>>>>> 8d70c9ea
   }
 }